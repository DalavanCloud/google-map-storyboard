<!DOCTYPE html>
<html>
<head>
  <script src="bower_components/webcomponentsjs/webcomponents.min.js"></script>
  <link rel="import" href="google-map-storyboard.html">
  <link rel="import" href="google-map-scene.html">
</head>
<body>
<<<<<<< HEAD
    <google-map-storyboard currentScene fit>
      <google-map-scene id="first" address= "Mountain View">ABC</google-map-scene>
      <google-map-scene id="second" address= "Sydney, Australia">123</google-map-scene>
      <google-map-scene id="third" address= "Canberra, Australia"></google-map-scene>
      <google-map-scene id="fourth" address= "Zurich, Switzerland">...</google-map-scene>
=======
    <google-map-storyboard fit>
      <google-map-scene address="Mountain View" zoom="7"></google-map-scene>
      <google-map-scene address="Sydney, Australia"></google-map-scene>
      <google-map-scene address="Canberra, Australia" zoom="5"></google-map-scene>
      <google-map-scene address="Zurich, Switzerland"></google-map-scene>
>>>>>>> eee4be61
    </google-map-storyboard>
</body>
</html><|MERGE_RESOLUTION|>--- conflicted
+++ resolved
@@ -6,19 +6,11 @@
   <link rel="import" href="google-map-scene.html">
 </head>
 <body>
-<<<<<<< HEAD
     <google-map-storyboard currentScene fit>
-      <google-map-scene id="first" address= "Mountain View">ABC</google-map-scene>
-      <google-map-scene id="second" address= "Sydney, Australia">123</google-map-scene>
-      <google-map-scene id="third" address= "Canberra, Australia"></google-map-scene>
-      <google-map-scene id="fourth" address= "Zurich, Switzerland">...</google-map-scene>
-=======
-    <google-map-storyboard fit>
-      <google-map-scene address="Mountain View" zoom="7"></google-map-scene>
-      <google-map-scene address="Sydney, Australia"></google-map-scene>
-      <google-map-scene address="Canberra, Australia" zoom="5"></google-map-scene>
-      <google-map-scene address="Zurich, Switzerland"></google-map-scene>
->>>>>>> eee4be61
+      <google-map-scene id="first" address="Mountain View" zoom="7">ABC</google-map-scene>
+      <google-map-scene id="second" address="Sydney, Australia">123</google-map-scene>
+      <google-map-scene id="third" address="Canberra, Australia" zoom="5"></google-map-scene>
+      <google-map-scene id="fourth" address="Zurich, Switzerland">...</google-map-scene>
     </google-map-storyboard>
 </body>
 </html>