--- conflicted
+++ resolved
@@ -28,16 +28,6 @@
      * @default null
      */
     zoom: 10,
-<<<<<<< HEAD
-
-
-     var geocoder = new google.maps.Geocoder();
-     geocoder.geocode( {address: this.address}, function(place, status) {
-       if (status == google.maps.GeocoderStatus.OK) {
-         this.location = place[0].geometry.location;
-       }
-     }.bind(this));
-=======
     
     observe: {
       address: 'updateAddress'
@@ -51,7 +41,6 @@
         }
       }.bind(this));
     }
->>>>>>> 587c92e1
     
   });
 </script>
