<!--
The 'google-map-storyboard' renders a Google Map with 'google-map-scene' elements.

<b>Example</b> - Add scenes to the map and traverse them linearly:

    <style>
      google-map-storyboard {
        height: 600px;
      }
    </style>
    <google-map-storyboard>
      <google-map-scene address="Sydney, Australia" zoom="5">This is Sydney!</google-map-scene>
      <google-map-scene address="Zurich, Switzerland"></google-map-scene>
    </google-map-storyboard>


@element google-map-storyboard
@homepage https://github.com/googlemaps/google-map-storyboard
-->
<!--
Fired when the storybord's google map is ready to be rendered.

@event google-map-storyboard-ready
-->
<link rel="import" href="bower_components/polymer/polymer.html">
<link rel="import" href="bower_components/google-apis/google-apis.html">
<link rel="import" href="google-map-scene.html">

<polymer-element name="google-map-storyboard" attributes="apiKey current">
<template>
  <style>

    :host {
      position: relative;
      display: block;
      height: 100%;
    }

    #map {
      position: absolute;
      top: 0;
      right: 0;
      bottom: 0;
      left: 0;
    }

    #sceneMedia * {
      max-width: 100%;
      max-height: 100%;
    }

    #sceneMedia {
      display: inline-block;
      position: absolute;
      top: 50%;
      left: 50%;
      transform: translate(-50%, -50%);
      max-width: 300px;
      word-wrap: break-word;
      background-color: #ffffff;
      border: 1px solid black;
    }
    
    #image {
      display: inline-block;
      position: absolute;
      top: 50%;
      left: 50%;
      transform: translate(-50%, -50%);
    }

    button {
      opacity: 0.5;
      font-size: 1.5em;
      outline: none;
      border-radius: 50%;
      background-color: #fff;
    }

    button:hover {
      opacity: 1;
    }
    
  </style>

  <google-maps-api apiKey="{{apiKey}}" version="3.exp" libraries="places,geometry" on-api-load="{{mapApiLoaded}}"></google-maps-api>

  <div id="map"></div>
  <div id="sceneMedia"></div>
  <div id="image"></div>

  <content id="scenes" select="google-map-scene"></content>
</template>


<script>
(function() {
  Polymer({

    /**
     * Array of the google-map-scenes contained within the storyboard.
     * 
     * @property scenes
     * @type Array.google-map-scene
     * @default null
     */
    scenes: null,

    /**
     * The google map used in the storyboard.
     * 
     * @property map
     * @type google.maps.Map
     * @default null
     */
    map: null,

    /**
     * The Google Map API key. To obtain an API key, 
     * see developers.google.com/maps/documentation/javascript/tutorial#api_key.
     * 
     * @attribute apiKey
     * @type string
     * @default null
     */
    apiKey: null,

    publish: {
      /**
       * The id of the scene to be shown.
       * 
       * @attribute current
       * @type String
       * @default null
       */
      current: {value: null, reflect: true}
    },

    /**
     * The index of the upcoming scene.
     * 
     * @property index
     * @type Number
     * @default 0
     */
    index: 0,

    /**
     * The current scene. Initialised to the first scene.
     *
     * @property currentScene
     * @type google-map-scene
     * @default null
     */
    currentScene: null,

    mapApiLoaded: function() {
      this.updateScenes();
    },

    initialiseMap: function() {
      if (!this.map) {
        var mapOptions = {
          center: this.currentScene.location,
          zoom: this.currentScene.zoom
        };
        this.map = new google.maps.Map(this.$.map, mapOptions);
        this.makeButton("prev", "Previous", "<", 
            google.maps.ControlPosition.LEFT_CENTER, this.getPrev);
        this.makeButton("next", "Next", ">", 
            google.maps.ControlPosition.RIGHT_CENTER, this.getNext);
        this.updateControls();
<<<<<<< HEAD
=======
        this.updateTotalPath();
>>>>>>> 7047988a
        this.fire('google-map-storyboard-ready');
      }
    },

    updateScenes: function() {
      this.scenes = Array.prototype.slice.call(
          this.$.scenes.getDistributedNodes());
      this.updateLocations();
    },

    updateContent: function() {
      var media = this.$.sceneMedia;
      var image = this.$.image
      var currentNode = this.currentScene.firstChild;
      if (currentNode instanceof HTMLImageElement) {
        image.innerHTML = currentNode.outerHTML;
        media.style.display = 'none';
        if (image.innerHTML) {
          image.style.display = 'inline-block';
        }
      }
      else {
        media.innerHTML = currentNode.textContent;
        image.style.display = 'none';
        if (media.innerHTML) {
          media.style.display = 'inline-block';
        }
      }
    },

    updateLocations: function() {
      this.currentScene = this.currentScene || this.scenes[this.index];
      this.geocoder = this.geocoder || new google.maps.Geocoder();
      for (var i = 0; i < this.scenes.length; ++i) {
        var scene = this.scenes[i];
        if (scene.location instanceof google.maps.LatLng) continue;
        (function(index) {
          this.geocoder.geocode({address: scene.address}, 
              function(place, status) {
            if (status == google.maps.GeocoderStatus.OK) {
              var scene = this.scenes[index];
              scene.location = place[0].geometry.location;
              this.updateTotalPath();
              if (scene === this.currentScene) {
                this.index = index;
                this.current = scene.id;
                this.initialiseMap();
                this.updateContent();
              }
            }
          }.bind(this));
        }.bind(this))(i);
      }
    },

    currentChanged: function() {
      var scene = document.getElementById(this.current);
      if (!scene || scene.element.name != 'google-map-scene') {
        return;
      }
      if (this.scenes) {
        var sceneIndex = this.scenes.indexOf(scene);
        if (sceneIndex != this.index) {
          this.fitBounds([sceneIndex, this.index]);
          this.index = sceneIndex;
        }
      } else {
        this.currentScene = scene;
      }
    },

    indexChanged: function() {
      if (this.map) {
        this.updateControls();
      }
    },

    getPrev: function() {
      if (this.index > 0) {
        var from = this.index.valueOf();
        this.index--;
        this.fitBounds([from, from - 1]);
      }
    },

    getNext: function() {
      if (this.index < this.scenes.length - 1) {
        var from = this.index.valueOf();
        this.index++;
        this.fitBounds([from, from + 1]);
      }
    },

    updateControls: function() {
      var control = this.map.controls[google.maps.ControlPosition.LEFT_CENTER];
      if (this.index < 1) {
        this.prevButton = this.prevButton || control.removeAt(0);
      } else if (this.prevButton) {
        control.insertAt(0, this.prevButton);
        this.prevButton = null;
      }

      control = this.map.controls[google.maps.ControlPosition.RIGHT_CENTER];
      if (this.index > this.scenes.length - 2) {
        this.nextButton = this.nextButton || control.removeAt(0);
      } else if (this.nextButton) {
        control.insertAt(0, this.nextButton);
        this.nextButton = null;
      }
    },

    // TODO: Decide on behaviour at invalid locations and implement.
    updateTotalPath: function() {
      if (this.map) {
        this.prevLine = this.prevLine || this.makePolyline(0.4);
        this.nextLine = this.nextLine || this.makePolyline(0.2);
        var prevPath = this.prevLine.getPath().getArray();
        var nextPath = this.nextLine.getPath().getArray();
        var totalPath = prevPath.concat(nextPath.slice(0,-1).reverse());
        // If the totalPath is incomplete, add points to the path until it is
        // complete, or until it reaches a scene without a location.
        // The totalPath and polyline is not constructed passed
        // an invalid location.
        for (var i = totalPath.length, scene; scene = this.scenes[i]; ++i) {
          if (!scene.location) break;
          totalPath.push(scene.location);
        }
        // Previous line path contains the points up to and including index
        this.prevLine.setPath(totalPath.slice(0, this.index + 1));
        // Next line path contains the points from the end to index (inclusive)
        this.nextLine.setPath(totalPath.slice(this.index).reverse());
      }
    },

    /**
     * The handler given will be executed when
     * the next `idle` map event is fired.
     *  - Only one handler is executed for each event.
     *  - Each handler is only executed at most once.
     *  - Overrides the previous handler.
     *
     * @method uponMapIdle
     */
    uponMapIdle: function(handler) {
      google.maps.event.removeListener(this.idleListener);
      this.idleListener = new google.maps.event.addListenerOnce(this.map,
          'idle', handler.bind(this));
    },

    /**
     * Fit the bounds of the map to the given scene locations.
     * The first stage of a transition to a scene.
     * The transition to a scene:
     *   - `fitBounds -> panToScene -> activateScene`
     *   - each change of state [`->`] occurs when the map is `idle`
     *
     * @method fitBounds
     * @param Array.Number - indices of scenes (and their locations).
     */
    fitBounds: function(indices) {
      if (this.map) {
        var media = this.$.sceneMedia;
        var image = this.$.image
        media.style.display = 'none';
        image.style.display = 'none';
        var bounds = new google.maps.LatLngBounds();
        for (var i in indices) {
          bounds.extend(this.scenes[indices[i]].location);
        }
        this.map.fitBounds(bounds);
        this.uponMapIdle(this.panToScene);
      }
    },

    /**
     * Pan to the upcoming scene (the scene that `index` points to).
     *
     * @method panToScene
     */
    panToScene: function() {
      if (this.map) {
<<<<<<< HEAD
        this.totalPathChanged();
        if (!this.map.getCenter().equals(this.totalPath[this.index])) {
          this.map.panTo(this.totalPath[this.index]);
=======
        this.updateTotalPath();

        if (!this.map.getCenter().equals(this.scenes[this.index].location)) {
          this.map.panTo(this.scenes[this.index].location);
>>>>>>> 7047988a
          this.uponMapIdle(this.activateScene);
        } else {
          // if the map is already centered, activate the scene
          this.activateScene();
        }
      }
    },

    /**
     * Activate the upcoming scene.
     *
     * @method activateScene
     */
    activateScene: function() {
      if (this.map) {
        var scene = this.scenes[this.index];
        this.map.setZoom(scene.zoom);
        this.map.setCenter(scene.location);
        this.currentScene = scene;
        this.current = scene.id;
        this.updateContent();
      }
    },

    makeButton: function(id, title, text, controlPosition, onClick) {
      var button = document.createElement('button');
      button.id = id;
      button.title = title;
      var content = document.createTextNode(text);
      button.appendChild(content);
      google.maps.event.addDomListener(button, 'click', onClick.bind(this));
      this.map.controls[controlPosition].insertAt(0, button);
    },

    makePolyline: function(opacity) {
      var dash = {
        path: 'M 0,0 0,1',  // This is the svg for a dash.
        strokeOpacity: opacity,
        scale: 2
      };
      // The dash symbol (see icons) is repeated every 2px to form a solid line.
      var lineOptions = {
        map: this.map,
        geodesic: true,
        strokeOpacity: 0,  // The line underneath the dashes is not visible.
        icons: [{
          icon: dash,
          offset: '0px',
          repeat: '2px'
        }]
      };
      return new google.maps.Polyline(lineOptions);
    }

  });
})();
</script>
</polymer-element><|MERGE_RESOLUTION|>--- conflicted
+++ resolved
@@ -170,10 +170,7 @@
         this.makeButton("next", "Next", ">", 
             google.maps.ControlPosition.RIGHT_CENTER, this.getNext);
         this.updateControls();
-<<<<<<< HEAD
-=======
         this.updateTotalPath();
->>>>>>> 7047988a
         this.fire('google-map-storyboard-ready');
       }
     },
@@ -355,16 +352,9 @@
      */
     panToScene: function() {
       if (this.map) {
-<<<<<<< HEAD
-        this.totalPathChanged();
-        if (!this.map.getCenter().equals(this.totalPath[this.index])) {
-          this.map.panTo(this.totalPath[this.index]);
-=======
         this.updateTotalPath();
-
         if (!this.map.getCenter().equals(this.scenes[this.index].location)) {
           this.map.panTo(this.scenes[this.index].location);
->>>>>>> 7047988a
           this.uponMapIdle(this.activateScene);
         } else {
           // if the map is already centered, activate the scene
