<!--
The 'google-map-storyboard' renders a Google Map with 'google-map-scene' elements.

<b>Example</b> - Add scenes to the map and traverse them linearly:

    <style>
      google-map-storyboard {
        height: 600px;
      }
    </style>
    <google-map-storyboard>
      <google-map-scene address="Sydney, Australia" zoom="5">This is Sydney!</google-map-scene>
      <google-map-scene address="Zurich, Switzerland"></google-map-scene>
    </google-map-storyboard>


@element google-map-storyboard
@homepage https://github.com/googlemaps/google-map-storyboard
-->
<!--
Fired when the storybord's google map is ready to be rendered.

@event google-map-storyboard-ready
-->
<link rel="import" href="bower_components/polymer/polymer.html">
<link rel="import" href="bower_components/google-apis/google-apis.html">
<link rel="import" href="google-map-scene.html">

<polymer-element name="google-map-storyboard" attributes="apiKey current">
<template>
  <style>

    :host {
      position: relative;
      display: block;
      height: 100%;
    }

    #map {
      position: absolute;
      top: 0;
      right: 0;
      bottom: 0;
      left: 0;
    }

<<<<<<< HEAD
    #sceneMedia {
      position: relative;
      z-index: 100000;
      width: 200px;
      word-break: break-all; 
      word-wrap: break-word;
      margin-left: auto;
      margin-right: auto;
=======
    button {
      opacity: 0.5;
      font-size: 1.5em;
      outline: none;
      border-radius: 50%;
      background-color: #fff;
    }

    button:hover {
      opacity: 1;
>>>>>>> 42ce3b08
    }
    
  </style>

  <google-maps-api apiKey="{{apiKey}}" version="3.exp" libraries="places,geometry" on-api-load="{{mapApiLoaded}}"></google-maps-api>

  <div id="map"></div>
  <div id="sceneMedia"></div>

  <content id="scenes" select="google-map-scene"></content>
</template>


<script>
(function() {
  Polymer({

    /**
     * Array of the google-map-scenes contained within the storyboard.
     * 
     * @property scenes
     * @type Array.google-map-scene
     * @default null
     */
    scenes: null,

    /**
     * The google map used in the storyboard.
     * 
     * @property map
     * @type google.maps.Map
     * @default null
     */
    map: null,

    /**
     * The Google Map API key. To obtain an API key, 
     * see developers.google.com/maps/documentation/javascript/tutorial#api_key.
     * 
     * @attribute apiKey
     * @type string
     * @default null
     */
    apiKey: null,

    publish: {
      /**
       * The id of the scene to be shown.
       * 
       * @attribute current
       * @type String
       * @default null
       */
      current: {value: null, reflect: true}
    },

    /**
     * The index of the current scene.
     * 
     * @property index
     * @type Number
     * @default 0
     */
    index: 0,

    /**
     * The current scene. Initialised to the first scene.
     *
     * @property currentScene
     * @type google-map-scene
     * @default null
     */
    currentScene: null,

    /**
     * Array of the scene locations.
     *
     * @property totalPath
     * @type Array.google.maps.LatLng
     * @default null
     */
    totalPath: null,

    mapApiLoaded: function() {
      this.totalPath = this.totalPath || [];
      this.updateScenes();
    },

    initialiseMap: function() {
      if (!this.map) {
        this.indexChanged();
        var mapOptions = {
          center: this.currentScene.location,
          zoom: this.currentScene.zoom
        };
        this.map = new google.maps.Map(this.$.map, mapOptions);
        this.makeButton("prev", "Previous", "<", 
            google.maps.ControlPosition.LEFT_CENTER, this.getPrev);
        this.makeButton("next", "Next", ">", 
            google.maps.ControlPosition.RIGHT_CENTER, this.getNext);
        this.updateControls();
        this.totalPathChanged();
        this.fire('google-map-storyboard-ready');
      }
    },

    updateScenes: function() {
      this.scenes = Array.prototype.slice.call(
          this.$.scenes.getDistributedNodes());
      this.updateLocations();
    },

    updateContent: function() {
      var media = this.$.sceneMedia;
      media.innerHTML = this.currentScene.innerHTML;
      //this.onMutation(this, this.updateContent);
      if (this.currentScene.isActive()) {
        media.style.display = "block";
      }
      else {
        media.style.display = "none";
      }
    },

    updateLocations: function() {
      this.geocoder = this.geocoder || new google.maps.Geocoder();
      for (var i = 0; i < this.scenes.length; ++i) {
        var address = this.scenes[i].address;
        (function(index) {
          this.geocoder.geocode( {address: address}, function(place, status) {
            if (status == google.maps.GeocoderStatus.OK) {
              var scene = this.scenes[index];
              scene.location = place[0].geometry.location;
              this.totalPath[index] = scene.location;
              if (scene === this.currentScene || this.index === index) {
                this.index = index;
                this.initialiseMap();
              }
            }
          }.bind(this));
        }.bind(this))(i);
      }
    },

<<<<<<< HEAD
    updateCurrentLoc: function() {
      if (typeof this.current === "number") {
        var prev = this.currentScene;
        this.currentScene = this.scenes[this.current];
        this.updateContent();
=======
    currentChanged: function() {
      var scene = document.getElementById(this.current);
      if (!scene) {
        return;
      }
      this.currentScene = scene;
      this.index = (this.scenes && this.scenes.indexOf(scene)) || null;
    },

    indexChanged: function() {
      this.currentScene = (this.scenes && this.scenes[this.index]) || 
          this.currentScene;
      this.current = this.currentScene.id;
      if (this.map) {
        this.map.panTo(this.currentScene.location || this.map.getCenter());
        this.map.setZoom(this.currentScene.zoom);
        this.updateControls();
        this.totalPathChanged();
      }
    },

    getPrev: function() {
      if (this.index > 0) {
        this.index--;
>>>>>>> 42ce3b08
      }
    },

    getNext: function() {
      if (this.index < this.scenes.length - 1) {
        this.index++;
      }
    },

    updateControls: function() {
      var control = this.map.controls[google.maps.ControlPosition.LEFT_CENTER];
      if (this.index < 1) {
        this.prevButton = this.prevButton || control.removeAt(0);
      } else if (this.prevButton) {
        control.insertAt(0, this.prevButton);
        this.prevButton = null;
      }

      control = this.map.controls[google.maps.ControlPosition.RIGHT_CENTER];
      if (this.index > this.scenes.length - 2) {
        this.nextButton = this.nextButton || control.removeAt(0);
      } else if (this.nextButton) {
        control.insertAt(0, this.nextButton);
        this.nextButton = null;
      }
    },

    totalPathChanged: function() {
      if (this.map && this.index < this.totalPath.length) {
        this.prevLine = this.prevLine || this.makePolyline(0.4);
        this.nextLine = this.nextLine || this.makePolyline(0.2);

        var prevPath = Array.prototype.slice.call(this.totalPath, 0,
            this.index + 1);
        this.prevLine.setPath(prevPath);
        var nextPath = Array.prototype.slice.call(this.totalPath,
            this.index).reverse();
        this.nextLine.setPath(nextPath);
      }
    },

    makeButton: function(id, title, text, controlPosition, onClick) {
      var button = document.createElement('button');
      button.id = id;
      button.title = title;
      var content = document.createTextNode(text);
      button.appendChild(content);
      google.maps.event.addDomListener(button, 'click', onClick.bind(this));
      this.map.controls[controlPosition].insertAt(0, button);
    },

    makePolyline: function(opacity) {
      var lineOptions = {
        map: this.map,
        geodesic: true,
        strokeOpacity: opacity
      };
      return new google.maps.Polyline(lineOptions);
    }


  });
})();
</script>
</polymer-element><|MERGE_RESOLUTION|>--- conflicted
+++ resolved
@@ -44,7 +44,6 @@
       left: 0;
     }
 
-<<<<<<< HEAD
     #sceneMedia {
       position: relative;
       z-index: 100000;
@@ -53,7 +52,8 @@
       word-wrap: break-word;
       margin-left: auto;
       margin-right: auto;
-=======
+    }
+
     button {
       opacity: 0.5;
       font-size: 1.5em;
@@ -64,7 +64,6 @@
 
     button:hover {
       opacity: 1;
->>>>>>> 42ce3b08
     }
     
   </style>
@@ -209,13 +208,6 @@
       }
     },
 
-<<<<<<< HEAD
-    updateCurrentLoc: function() {
-      if (typeof this.current === "number") {
-        var prev = this.currentScene;
-        this.currentScene = this.scenes[this.current];
-        this.updateContent();
-=======
     currentChanged: function() {
       var scene = document.getElementById(this.current);
       if (!scene) {
@@ -240,7 +232,6 @@
     getPrev: function() {
       if (this.index > 0) {
         this.index--;
->>>>>>> 42ce3b08
       }
     },
 
