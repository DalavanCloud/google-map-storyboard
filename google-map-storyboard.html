<!--
The 'google-map-storyboard' renders a Google Map with 'google-map-scene' elements.

<b>Example</b> Add scenes to the map and traverse them linearly:

    <style>
      google-map-storyboard {
        height: 600px;
      }
    </style>
    <google-map-storyboard>
      <google-map-scene address="Sydney, Australia" zoom="5">This is Sydney!</google-map-scene>
      <google-map-scene address="Zurich, Switzerland"></google-map-scene>
    </google-map-storyboard>


@element google-map-storyboard
@homepage https://github.com/googlemaps/google-map-storyboard
-->
<!--
Fired when the storybord's google map is ready to be rendered.

@event google-map-storyboard-ready
-->
<link rel="import" href="bower_components/polymer/polymer.html">
<link rel="import" href="bower_components/google-apis/google-apis.html">
<link rel="import" href="google-map-scene.html">
<script src="TransitionManager.js"></script>

<polymer-element name="google-map-storyboard" attributes="apiKey current showMarkers disableDefaultUI">
<template>
  <style>

    :host {
      position: relative;
      display: block;
      height: 100%;
    }

    #map {
      position: absolute;
      top: 0;
      right: 0;
      bottom: 0;
      left: 0;
    }

    #sceneMedia * {
      max-width: 100%;
      max-height: 100%;
    }

    #sceneMedia {
      display: inline-block;
      position: absolute;
      top: 50%;
      left: 50%;
      transform: translate(-50%, -50%);
      max-width: 300px;
      word-wrap: break-word;
      background-color: #ffffff;
      border: 1px solid black;
    }
    
    #image {
      display: inline-block;
      position: absolute;
      top: 50%;
      left: 50%;
      transform: translate(-50%, -50%);
    }

    button {
      opacity: 0.5;
      font-size: 1.5em;
      outline: none;
      border-radius: 50%;
      background-color: #fff;
    }

    button:hover {
      opacity: 1;
    }
    
  </style>

  <google-maps-api apiKey="{{apiKey}}" version="3.exp" libraries="places,geometry" on-api-load="{{mapAPILoaded}}"></google-maps-api>

  <div id="map"></div>

  <content id="scenes" select="google-map-scene" on-scene-changed="{{updateScene}}"></content>
</template>


<script>
(function() {
  Polymer({

    /**
     * Array of the google-map-scenes contained within the storyboard.
     * 
     * @property validScenes
     * @type google.maps.MVCArray.<google-map-scene>
     * @default null
     */
    validScenes: null,

    /**
     * The google map used in the storyboard.
     * 
     * @property map
     * @type google.maps.Map
     * @default null
     */
    map: null,

    /**
     * The Google Map API key. To obtain an API key, 
     * see developers.google.com/maps/documentation/javascript/tutorial#api_key.
     * 
     * @attribute apiKey
     * @type string
     * @default null
     */
    apiKey: null,

    publish: {
      /**
       * The id of the scene to be shown.
       * 
       * @attribute current
       * @type String
       * @default null
       */
      current: {value: null, reflect: true}
    },

    /**
     * If true, there is a marker shown at each scene.
     *
     * @attribute showMarkers
     * @type boolean
     * @default true
     */
    showMarkers: true,

    /**
     * If true, removes the map's default UI controls.
     *
     * @attribute disableDefaultUI
     * @type boolean
     * @default true
     */
    disableDefaultUI: true,

    /**
     * The current scene. Initialised to the first scene.
     *
     * @property currentScene
     * @type google-map-scene
     * @default null
     */
    currentScene: null,

    /**
     * The storyboard's transition and animation manager.
     *
     * @property transitionManager
     * @type LinearAnimationManager
     * @default null
     */
    transitionManager: null,

    initializeMap: function() {
      if (!this.map) {
        var mapOptions = {
          center: this.currentScene.location,
          zoom: this.currentScene.zoom,
          disableDefaultUI: this.disableDefaultUI
        };
        this.map = new google.maps.Map(this.$.map, mapOptions);
        this.makeButton("prev", "Previous", "<", 
            google.maps.ControlPosition.LEFT_CENTER, this.getPrev);
        this.makeButton("next", "Next", ">", 
            google.maps.ControlPosition.RIGHT_CENTER, this.getNext);
        this.infowindow = new google.maps.InfoWindow;
        this.updateControls();
<<<<<<< HEAD
        this.transitionManager.map = this.map;
        this.showMarkersChanged();
=======
        this.updateScenes();
        this.activateScene();
>>>>>>> 28557725
        this.fire('google-map-storyboard-ready');
      }
    },

<<<<<<< HEAD
=======
    checkReady: function() {
      for (var i = 0, scene; i < this.scenes.length; ++i) {
        var scene = this.scenes[i];
        if (!scene.location) return;
      }
      this.initializeMap();
    },

    initializeScenes: function() {
      this.scenes = Array.prototype.slice.call(
          this.$.scenes.getDistributedNodes());
      this.updateLocations();
    },

>>>>>>> 28557725
    updateContent: function() {
      if (!this.map) return;
      var currentNode = this.scenes[this.index].firstChild;
      var contentString = '';
      if (currentNode) {
        contentString = currentNode instanceof HTMLImageElement ?
          currentNode.outerHTML : 
          currentNode.textContent;
      }
      this.infowindow.setContent(contentString);
      if (this.scenes[this.index].marker) {
        if (currentNode) {
          this.infowindow.open(this.map,this.scenes[this.index].marker);
        }
      } else {
        this.infowindow.setPosition(this.currentScene.location);
        if (currentNode) {
          this.infowindow.open(this.map);
        }
      }
      google.maps.event.addListener(this.map, 'zoom_changed',
          onInteraction.bind(this));
      google.maps.event.addListener(this.map, 'center_changed',
          onInteraction.bind(this));
      function onInteraction() {
        this.infowindow.close();
      }
    },

    mapAPILoaded: function() {
      this.transitionManager = this.transitionManager || 
          new LinearAnimationManager(this.map);
      this.validScenes = this.validScenes || new google.maps.MVCArray();
      this.initializeScenes();
    },

    initializeScenes: function() {
      var allScenes = Array.prototype.slice.call(
          this.$.scenes.getDistributedNodes());
      this.validScenes.clear();
      this.currentScene = this.currentScene || allScenes[0];
      for (var i = 0, scene; scene = allScenes[i]; ++i) {
        scene.fireSceneChanged();
      }
    },

    updateScene: function(details) {
      // Return if the maps API hasn't loaded yet.
      if (!this.validScenes) return;
      var scene = details.srcElement;

      // If there is a new address to geocode, geocode it.
      if (!scene.ignoreAddress) this.geocodeScene(scene);
      // If this is the current scene, and it is invalid, find the replacement.
      if (scene === this.currentScene && isInvalidScene(scene)) {
        this.updateCurrentScene();
      }
      // TODO: Deal with scene removals.
      if (!isValidScene(scene)) return;

      var sceneIndex = this.validScenes.indexOf(scene);
      // If the scene is not already in validScenes, insert it.
      if (sceneIndex < 0) {
        sceneIndex = 0;
        var allScenes = Array.prototype.slice.call(
            this.$.scenes.getDistributedNodes());
        var nextValid = this.validScenes.getAt(0);
        for (var i = 0, nextScene; nextValid, nextScene = allScenes[i], 
            nextScene != scene; ++i) {
          if (nextValid === nextScene) {
            nextValid = this.validScenes.getAt(++sceneIndex);
          }
        }
        this.validScenes.insertAt(sceneIndex, scene);
        this.transitionManager.insertAt(sceneIndex, scene.location);
        if (this.showMarkers && scene.marker) scene.marker.setMap(this.map);
      } else {  // Otherwise the scene location has changed.
        this.transitionManager.setAt(sceneIndex, scene.location);
      }

      // If the map is initialized, update the markers and the controls.
      if (!this.map) {
        if (scene != this.currentScene) return;
        this.transitionManager.setCurrentIndex(sceneIndex, null);
        this.initializeMap();
        return;
      }
      this.updateControls();
    },

    geocodeScene: function(scene) {
      if (scene.ignoreAddress) return;
      var address = scene.address.valueOf();
      this.geocoder = this.geocoder || new google.maps.Geocoder();
<<<<<<< HEAD
      this.geocoder.geocode({address: address}, 
          function(place, status) {
        // Set ignore the address to true if the address hasn't changed.
        scene.ignoreAddress = (address === scene.address);
        if (status == google.maps.GeocoderStatus.OK) {
          scene.location = place[0].geometry.location;
        } else {
          scene.warn("Address %s failed to geocode due to %s. It " +
              "is shown at location %s.", address, status, scene.location);
        }
      }.bind(this));
    },

    /**
     * If the currentScene is invalid, finds the next (consecutive) non-invalid 
     * currentScene.  A scene is non-invalid if the address is being geocoded, 
     * or it has a valid location.
     *
     * @method updateCurrentScene
     */
    updateCurrentScene: function() {
      if (isValidScene(this.currentScene)) return;
      // Find a new current scene.
      var allScenes = Array.prototype.slice.call(
          this.$.scenes.getDistributedNodes());
      var index = allScenes.indexOf(this.currentScene);
      if (index < 0) index = 0;
      for (var i = 0; i < allScenes.length - 1; ++i) {
        var scene = allScenes[(i + index) % allScenes.length];
        if (!isInvalidScene(scene)) {
          this.currentScene = scene;
          if(scene.location) scene.fireSceneChanged();
          return;
        }
=======
      for (var i = 0; i < this.scenes.length; ++i) {
        var scene = this.scenes[i];
        if (scene.location instanceof google.maps.LatLng) continue;
        (function(index) {
          this.geocoder.geocode({address: scene.address}, 
              function(place, status) {
            if (status == google.maps.GeocoderStatus.OK) {
              var scene = this.scenes[index];
              scene.location = place[0].geometry.location;
              if (scene === this.currentScene) {
                this.index = index;
                this.current = scene.id;
                scene.locationChanged();
              }
            }
            this.checkReady();
          }.bind(this));
        }.bind(this))(i);
>>>>>>> 28557725
      }
      this.warn("Warning! All scenes in this storyboard are currently invalid.");
    },

    warn: function() {
      console.warn.apply(console, Array.prototype.slice.call(arguments));
    },

    showMarkersChanged: function() {
      if (!this.map) return;
      var map = (this.showMarkers && this.map) || null;
      this.validScenes.forEach(function(scene) {
        if (scene.marker) scene.marker.setMap(map);
      });
    },

    disableDefaultUIChanged: function() {
      if (!this.map) return;
      this.map.setOptions({
        disableDefaultUI: this.disableDefaultUI
      });
    },

    currentSceneChanged: function() {
      this.current = this.currentScene.id;
    },

    currentChanged: function() {
      var scene = document.getElementById(this.current);
      if (!scene || scene.element.name != 'google-map-scene') {
        return;
      }
      if (this.validScenes && this.transitionManager) {
        var sceneIndex = this.validScenes.indexOf(scene);
        if (this.map) {
          this.transitionManager.setCurrentIndex(sceneIndex,
                    this.activateScene.bind(this));
        }
      }
      this.currentScene = scene;
    },

    getPrev: function() {
      if (this.transitionManager.hasPrev()) {
        this.transitionManager.prev(this.activateScene.bind(this));
        this.updateControls();
      }
    },

    getNext: function() {
      if (this.transitionManager.hasNext()) {
        this.transitionManager.next(this.activateScene.bind(this));
        this.updateControls();
      }
    },

    /**
     * Updates the next and previous controls on the map.
     *
     * @method updateControls
     */
    updateControls: function() {
      if (!this.map) return;
      var control = this.map.controls[google.maps.ControlPosition.LEFT_CENTER];
      if (!this.transitionManager.hasPrev()) {
        this.prevButton = this.prevButton || control.removeAt(0);
      } else if (this.prevButton) {
        control.insertAt(0, this.prevButton);
        this.prevButton = null;
      }

      control = this.map.controls[google.maps.ControlPosition.RIGHT_CENTER];
      if (!this.transitionManager.hasNext()) {
        this.nextButton = this.nextButton || control.removeAt(0);
      } else if (this.nextButton) {
        control.insertAt(0, this.nextButton);
        this.nextButton = null;
      }
    },

<<<<<<< HEAD
=======
    // TODO: Decide on behaviour at invalid locations and implement.
    updateTotalPath: function() {
      if (this.map) {
        this.stopAnimation(false);
        this.prevLine = this.prevLine || this.makePolyline(0.4);
        this.nextLine = this.nextLine || this.makePolyline(0.2);
        var prevPath = this.prevLine.getPath().getArray();
        var nextPath = this.nextLine.getPath().getArray();
        var totalPath = prevPath.concat(nextPath.slice(0,-1).reverse());
        // If the totalPath is incomplete, add points to the path until it is
        // complete, or until it reaches a scene without a location.
        // The totalPath and polyline is not constructed passed
        // an invalid location.
        for (var i = totalPath.length, scene; scene = this.scenes[i]; ++i) {
          if (!scene.location) break;
          totalPath.push(scene.location);
        }
        // Previous line path contains the points up to and including index
        this.prevLine.setPath(totalPath.slice(0, this.index + 1));
        // Next line path contains the points from the end to index (inclusive)
        this.nextLine.setPath(totalPath.slice(this.index).reverse());
      }
    },

    /**
     * @method uponMapIdle
     * @param {Function} handler The handler to call when the map is idle.
     * Will replace the existing idle handler. If null, removes the current
     * idle handler.
     */
    uponMapIdle: function(handler) {
      google.maps.event.removeListener(this.idleListener);
      if (handler) {
        this.idleListener = new google.maps.event.addListenerOnce(this.map,
            'idle', handler.bind(this));
      }
    },

    /**
     * Fit the bounds of the map to the given scene locations.
     * The first stage of the default transition to a scene.
     * The default transition to a scene:
     *   - `fitBounds -> panToScene -> activateScene`
     *   - each change of state [`->`] occurs when the map is `idle`
     *
     * @method fitBounds
     * @param {Array.Number} indices Indices of scenes to fit in the bounds.
     * @param {Boolean} continueTransition If true, continue default transition.
     */
    fitBounds: function(indices, continueTransition) {
      if (this.map) {
        var bounds = new google.maps.LatLngBounds();
        for (var i in indices) {
          bounds.extend(this.scenes[indices[i]].location);
        }
        this.map.fitBounds(bounds);
        if (continueTransition) this.uponMapIdle(this.panToScene);
      }
    },

    /**
     * Pan to the upcoming scene (the scene that `index` points to).
     *
     * @method panToScene
     */
    panToScene: function() {
      if (this.map) {
        if (!this.map.getCenter().equals(this.scenes[this.index].location)) {
          this.map.panTo(this.scenes[this.index].location);
          this.uponMapIdle(this.activateScene);
        } else {
          // If the map is already centered, activate the scene.
          this.activateScene();
        }
      }
    },

>>>>>>> 28557725
    /**
     * Activates the upcoming scene.
     *
     * @method activateScene
     */
    activateScene: function() {
      if (this.map) {
        var scene = this.validScenes.getAt(
            this.transitionManager.getCurrentIndex());
        this.map.setZoom(scene.zoom);
        this.map.setCenter(scene.location);
        this.currentScene = scene;
        this.updateContent();
      }
    },

    /**
     * Makes a button which is added to the map controls.
     *
     * @method makeButton
     * @param {String} id The button's id.
     * @param {String} title The button's title.
     * @param {String} text The text shown inside the button.
     * @param {google.maps.ControlPosition} controlPosition Position on the map.
     * @param {Function} onClick The handler for a click event.
     */
    makeButton: function(id, title, text, controlPosition, onClick) {
      var button = document.createElement('button');
      button.id = id;
      button.title = title;
      var content = document.createTextNode(text);
      button.appendChild(content);
      google.maps.event.addDomListener(button, 'click', onClick.bind(this));
      this.map.controls[controlPosition].insertAt(0, button);
    }

  });

  /**
   * Checks if a scene is invalid.
   * A scene is invalid if has an invalid address and invalid location.
   *
   * @method isInvalidScene
   * @param {google-map-scene} scene The scene to check if it is invalid or not.
   * @returns {boolean} True if the scene has an invalid address and location.
   */
  function isInvalidScene(scene) {
    return (scene.ignoreAddress && !scene.location);
  }

  /**
   * Checks if a scene is valid.
   * A scene is valid and well defined if it has a valid location.
   *
   * @method isValidScene
   * @param {google-map-scene} scene The scene to check if it is valid or not.
   * @returns {boolean} True if the scene has a valid location.
   */
  function isValidScene(scene) {
    return scene.location instanceof google.maps.LatLng;
  }

})();
</script>
</polymer-element><|MERGE_RESOLUTION|>--- conflicted
+++ resolved
@@ -43,31 +43,6 @@
       right: 0;
       bottom: 0;
       left: 0;
-    }
-
-    #sceneMedia * {
-      max-width: 100%;
-      max-height: 100%;
-    }
-
-    #sceneMedia {
-      display: inline-block;
-      position: absolute;
-      top: 50%;
-      left: 50%;
-      transform: translate(-50%, -50%);
-      max-width: 300px;
-      word-wrap: break-word;
-      background-color: #ffffff;
-      border: 1px solid black;
-    }
-    
-    #image {
-      display: inline-block;
-      position: absolute;
-      top: 50%;
-      left: 50%;
-      transform: translate(-50%, -50%);
     }
 
     button {
@@ -185,37 +160,16 @@
             google.maps.ControlPosition.RIGHT_CENTER, this.getNext);
         this.infowindow = new google.maps.InfoWindow;
         this.updateControls();
-<<<<<<< HEAD
         this.transitionManager.map = this.map;
         this.showMarkersChanged();
-=======
-        this.updateScenes();
         this.activateScene();
->>>>>>> 28557725
         this.fire('google-map-storyboard-ready');
       }
     },
 
-<<<<<<< HEAD
-=======
-    checkReady: function() {
-      for (var i = 0, scene; i < this.scenes.length; ++i) {
-        var scene = this.scenes[i];
-        if (!scene.location) return;
-      }
-      this.initializeMap();
-    },
-
-    initializeScenes: function() {
-      this.scenes = Array.prototype.slice.call(
-          this.$.scenes.getDistributedNodes());
-      this.updateLocations();
-    },
-
->>>>>>> 28557725
     updateContent: function() {
       if (!this.map) return;
-      var currentNode = this.scenes[this.index].firstChild;
+      var currentNode = this.currentScene.firstChild;
       var contentString = '';
       if (currentNode) {
         contentString = currentNode instanceof HTMLImageElement ?
@@ -223,9 +177,9 @@
           currentNode.textContent;
       }
       this.infowindow.setContent(contentString);
-      if (this.scenes[this.index].marker) {
+      if (this.currentScene.marker) {
         if (currentNode) {
-          this.infowindow.open(this.map,this.scenes[this.index].marker);
+          this.infowindow.open(this.map, this.currentScene.marker);
         }
       } else {
         this.infowindow.setPosition(this.currentScene.location);
@@ -307,7 +261,6 @@
       if (scene.ignoreAddress) return;
       var address = scene.address.valueOf();
       this.geocoder = this.geocoder || new google.maps.Geocoder();
-<<<<<<< HEAD
       this.geocoder.geocode({address: address}, 
           function(place, status) {
         // Set ignore the address to true if the address hasn't changed.
@@ -342,26 +295,6 @@
           if(scene.location) scene.fireSceneChanged();
           return;
         }
-=======
-      for (var i = 0; i < this.scenes.length; ++i) {
-        var scene = this.scenes[i];
-        if (scene.location instanceof google.maps.LatLng) continue;
-        (function(index) {
-          this.geocoder.geocode({address: scene.address}, 
-              function(place, status) {
-            if (status == google.maps.GeocoderStatus.OK) {
-              var scene = this.scenes[index];
-              scene.location = place[0].geometry.location;
-              if (scene === this.currentScene) {
-                this.index = index;
-                this.current = scene.id;
-                scene.locationChanged();
-              }
-            }
-            this.checkReady();
-          }.bind(this));
-        }.bind(this))(i);
->>>>>>> 28557725
       }
       this.warn("Warning! All scenes in this storyboard are currently invalid.");
     },
@@ -442,86 +375,6 @@
       }
     },
 
-<<<<<<< HEAD
-=======
-    // TODO: Decide on behaviour at invalid locations and implement.
-    updateTotalPath: function() {
-      if (this.map) {
-        this.stopAnimation(false);
-        this.prevLine = this.prevLine || this.makePolyline(0.4);
-        this.nextLine = this.nextLine || this.makePolyline(0.2);
-        var prevPath = this.prevLine.getPath().getArray();
-        var nextPath = this.nextLine.getPath().getArray();
-        var totalPath = prevPath.concat(nextPath.slice(0,-1).reverse());
-        // If the totalPath is incomplete, add points to the path until it is
-        // complete, or until it reaches a scene without a location.
-        // The totalPath and polyline is not constructed passed
-        // an invalid location.
-        for (var i = totalPath.length, scene; scene = this.scenes[i]; ++i) {
-          if (!scene.location) break;
-          totalPath.push(scene.location);
-        }
-        // Previous line path contains the points up to and including index
-        this.prevLine.setPath(totalPath.slice(0, this.index + 1));
-        // Next line path contains the points from the end to index (inclusive)
-        this.nextLine.setPath(totalPath.slice(this.index).reverse());
-      }
-    },
-
-    /**
-     * @method uponMapIdle
-     * @param {Function} handler The handler to call when the map is idle.
-     * Will replace the existing idle handler. If null, removes the current
-     * idle handler.
-     */
-    uponMapIdle: function(handler) {
-      google.maps.event.removeListener(this.idleListener);
-      if (handler) {
-        this.idleListener = new google.maps.event.addListenerOnce(this.map,
-            'idle', handler.bind(this));
-      }
-    },
-
-    /**
-     * Fit the bounds of the map to the given scene locations.
-     * The first stage of the default transition to a scene.
-     * The default transition to a scene:
-     *   - `fitBounds -> panToScene -> activateScene`
-     *   - each change of state [`->`] occurs when the map is `idle`
-     *
-     * @method fitBounds
-     * @param {Array.Number} indices Indices of scenes to fit in the bounds.
-     * @param {Boolean} continueTransition If true, continue default transition.
-     */
-    fitBounds: function(indices, continueTransition) {
-      if (this.map) {
-        var bounds = new google.maps.LatLngBounds();
-        for (var i in indices) {
-          bounds.extend(this.scenes[indices[i]].location);
-        }
-        this.map.fitBounds(bounds);
-        if (continueTransition) this.uponMapIdle(this.panToScene);
-      }
-    },
-
-    /**
-     * Pan to the upcoming scene (the scene that `index` points to).
-     *
-     * @method panToScene
-     */
-    panToScene: function() {
-      if (this.map) {
-        if (!this.map.getCenter().equals(this.scenes[this.index].location)) {
-          this.map.panTo(this.scenes[this.index].location);
-          this.uponMapIdle(this.activateScene);
-        } else {
-          // If the map is already centered, activate the scene.
-          this.activateScene();
-        }
-      }
-    },
-
->>>>>>> 28557725
     /**
      * Activates the upcoming scene.
      *
