--- conflicted
+++ resolved
@@ -172,16 +172,6 @@
      */
     currentScene: null,
 
-<<<<<<< HEAD
-    /**
-     * Array of the scene locations.
-     *
-     * @property totalPath
-     * @type Array.google.maps.LatLng
-     * @default null
-     */
-    totalPath: null,
-
     /**
      * The intervalId of the current line animation frame.
      * Null if there is no current animation frame.
@@ -201,8 +191,6 @@
      */
     ANIMATION_TIME_MS: 5000,
 
-=======
->>>>>>> 59198fdd
     mapApiLoaded: function() {
       this.initializeScenes();
     },
@@ -220,10 +208,7 @@
         this.makeButton("next", "Next", ">", 
             google.maps.ControlPosition.RIGHT_CENTER, this.getNext);
         this.updateControls();
-<<<<<<< HEAD
-=======
         this.updateScenes();
->>>>>>> 59198fdd
         this.fire('google-map-storyboard-ready');
       }
     },
@@ -309,7 +294,7 @@
         if (sceneIndex != this.index) {
           var oldIndex = this.index.valueOf();
           this.index = sceneIndex;
-          this.totalPathChanged();
+          this.updateTotalPath();
           this.fitBounds([oldIndex, this.index], true);
         }
       } else {
@@ -357,21 +342,10 @@
       }
     },
 
-<<<<<<< HEAD
-    /**
-     * This method updates the polyline to point to `index`.
-     * NOTE: This stops any line animation in progress.
-     *
-     * @method totalPathChanged
-     */
-    totalPathChanged: function() {
-      if (this.map && this.index < this.totalPath.length) {
-        this.stopAnimation(false);
-=======
     // TODO: Decide on behaviour at invalid locations and implement.
     updateTotalPath: function() {
       if (this.map) {
->>>>>>> 59198fdd
+        this.stopAnimation(false);
         this.prevLine = this.prevLine || this.makePolyline(0.4);
         this.nextLine = this.nextLine || this.makePolyline(0.2);
         var prevPath = this.prevLine.getPath().getArray();
@@ -439,14 +413,8 @@
      */
     panToScene: function() {
       if (this.map) {
-<<<<<<< HEAD
-        if (!this.map.getCenter().equals(this.totalPath[this.index])) {
-          this.map.panTo(this.totalPath[this.index]);
-=======
-        this.updateTotalPath();
         if (!this.map.getCenter().equals(this.scenes[this.index].location)) {
           this.map.panTo(this.scenes[this.index].location);
->>>>>>> 59198fdd
           this.uponMapIdle(this.activateScene);
         } else {
           // If the map is already centered, activate the scene.
@@ -583,7 +551,7 @@
     }
 
     var wayPoint = new google.maps.geometry.spherical.interpolate(
-        this.totalPath[from], this.totalPath[to], offset);
+        this.scenes[from].location, this.scenes[to].location, offset);
     setLast(this.nextLine, wayPoint);
     setLast(this.prevLine, wayPoint);
 
