--- conflicted
+++ resolved
@@ -137,14 +137,10 @@
           zoom: this.currentScene.zoom
         };
         this.map = new google.maps.Map(this.$.map, mapOptions);
-<<<<<<< HEAD
         this.makeButton("prev", "Previous", "<", google.maps.ControlPosition.LEFT_CENTER, this.getPrev);
         this.makeButton("next", "Next", ">", google.maps.ControlPosition.RIGHT_CENTER, this.getNext);
         this.updateControls();
-=======
         this.fire('google-map-storyboard-ready');
-        this.updateCurrentLoc();
->>>>>>> 32a2944f
       }
     },
 
