--- conflicted
+++ resolved
@@ -33,13 +33,6 @@
 <script>
 (function() {
   Polymer({
-<<<<<<< HEAD
-   
-    /**
-     * The maps api key.
-     *
-     * @attribute name
-=======
 
     /**
      * Array of the google-map-scenes contained within the storyboard.
@@ -64,27 +57,11 @@
      * see developers.google.com/maps/documentation/javascript/tutorial#api_key.
      * 
      * @property apiKey
->>>>>>> eee4be61
      * @type string
      * @default null
      */
     apiKey: null,
 
-<<<<<<< HEAD
-    
-    mapApiLoaded: function() {
-      this.map = new google.maps.Map(this.$.map, this.getMapOptions());
-    },
-
-    getMapOptions: function() {
-      var mapOptions = {
-        zoom: this.zoom,
-        mapTypeId: this.mapType,
-        styles: this.styles,
-        maxZoom: Number(this.maxZoom),
-        minZoom: Number(this.minZoom)
-      };
-=======
     /**
      * The index of the current scene.
      * 
@@ -151,7 +128,6 @@
       this.map.panTo(this.currentScene.location);
       this.map.setZoom(this.currentScene.zoom);
     }
->>>>>>> eee4be61
 
   });
 })();
